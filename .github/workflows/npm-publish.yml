--- conflicted
+++ resolved
@@ -15,18 +15,9 @@
       - uses: actions/checkout@v1
       - uses: actions/setup-node@v1
         with:
-<<<<<<< HEAD
           node-version: 12
           registry-url: https://registry.npmjs.org/
       - name: "Publish NPM package"
         run: npm publish
         env:
-          NODE_AUTH_TOKEN: ${{secrets.NPM_TOKEN}}
-=======
-          node-version: 10
-      - run: npm install
-      - run: npm test
-      - uses: JS-DevTools/npm-publish@v1
-        with:
-          token: ${{ secrets.NPM_TOKEN }}
->>>>>>> 5b4d84a2
+          NODE_AUTH_TOKEN: ${{secrets.NPM_TOKEN}}