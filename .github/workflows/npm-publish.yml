--- conflicted
+++ resolved
@@ -15,19 +15,9 @@
       - uses: actions/checkout@v1
       - uses: actions/setup-node@v1
         with:
-<<<<<<< HEAD
           node-version: 10
       - run: npm install
       - run: npm test
       - uses: JS-DevTools/npm-publish@v1
         with:
           token: ${{ secrets.NPM_TOKEN }}
-=======
-          node-version: 12
-          registry-url: https://registry.npmjs.org/
-      - name: "Publish NPM package"
-        run: npm publish
-        if: github.ref == 'refs/heads/master'
-        env:
-          NODE_AUTH_TOKEN: ${{secrets.NPM_TOKEN}}
->>>>>>> d948ccb3
