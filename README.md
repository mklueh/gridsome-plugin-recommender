#  Gridsome Recommender Plugin

[![npm](https://img.shields.io/npm/v/gridsome-plugin-recommender.svg)](https://www.npmjs.com/package/gridsome-plugin-recommender)

Use machine learning to create relations in your content.

Improve user´s average time on page of your [Gridsome](https://gridsome.org/) site by generating recommendations with related content users might be interested in, such as similar posts or related products.


## 
<<<<<<< HEAD
Analyses your posts / products or whatever entity you have and creates relations between similar data nodes based on text analysis. For more information on the text analysis part visit [content-based-recommender](https://github.com/stanleyfok/content-based-recommender)
=======
Analyses your posts and creates relations between similar data nodes based on text analysis. For more information on the text analysis part visit [content-based-recommender](https://github.com/stanleyfok/content-based-recommender)
>>>>>>> 986c112e
 
## Common Use Cases

1. Find related posts and recommend similar posts to users
2. Show related products the user might also be interested in in your shop
3. Save time by automatically tagging / categorizing your posts with related tags
4. Showing context-based ads / affiliate links on your post pages that relate to the content
5. Automatically generating tag / category indexes for your posts or products 
 
## Examples

### See Post-Recommendations and Contextual-Ads in action [on my site](https://www.overflowed.dev)
### See Post-Recommendations and Auto-Tagging in action [on the demo site](https://mklueh.github.io/gridsome-plugin-recommender/) with [source code](https://github.com/mklueh/gridsome-plugin-recommender/tree/master/example)

![Showcase](images/gridsome_recommender_showcase.png)


## Restrictions

**This plugin does not operate on the GraphQL Layer. Any content source that plugs in via GraphQL should not work with it. 
It only works with source plugins that operate on the [Gridsome Data Store API](https://gridsome.org/docs/data-store-api/).
Tested with [gridsome-source-filesystem](https://gridsome.org/plugins/@gridsome/source-filesystem)**


## Install

- `yarn add gridsome-plugin-recommender`
- `npm install gridsome-plugin-recommender --save`

## Getting Started

Example: Find similar blog posts based on the title. You can find a more complex example on GitHub under /example

```js
module.exports = {
  plugins: [
    {
      use: '@gridsome/source-filesystem',
      options: {
        path: 'content/posts/**/*.md',
        typeName: 'Post',
      },
    },
    {
      use: "gridsome-plugin-recommender",
      options: {
        enabled: true,
        typeName: 'Post',
        referenceTypeName: 'Tag',
        field: 'title',
        referenceField: 'title',
        relatedFieldName: 'related',
        referenceRelatedFieldName: 'related',
        caseSensitive: false,
        minScore: 0.01,
        maxScore: 1,
        minRelations:3,
        maxRelations: 10,
        fillWithRandom:false,
        debug: false
      }
    }
  ]
};
```

**Important notice: the plugin needs to be placed below your source plugins or otherwise no required collections are created before. 
[Issue-1342](https://github.com/gridsome/gridsome/issues/1342)**


In your **templates** use something like this

```
<page-query>
    query RelatedPosts {
      allPost(filter:{id:{eq:"current-post-id"}}) {
        edges {
          node {
            id
            related{
              id
              path
            }
          }
        }
      }
    }
</page-query>
```




## Options

#### enabled

- Type: `boolean`

Enables / Disables the entire plugin. This might break your UI logic as the relations will be missing from
your nodes.

#### debug

- Type: `boolean`

Enables log messages

#### typeName

- Type: `string` _required_

The default collection we want to use to create relations of similar nodes or reference nodes.

#### referenceTypeName

- Type: `string` _required_

The reference collection we want to use to create relations of default collection nodes.

#### field

- Type: `[string]` _required_

The collection field we want to analyze for similarities

#### referenceField

- Type: `[string]` _required_

The reference collection field we want to analyze for similarities

#### relatedFieldName

- Type: `[string]`
- Default: related

The field attached to your GraphQl node of the default collection containing the related objects.
Allows creating multiple relations per collection.

#### referenceRelatedFieldName

- Type: `[string]`
- Default: related

The field attached to your GraphQl node of the reference collection containing the related objects.
Allows creating multiple relations per collection.

#### minScore

- Type: `number` [0,1]
- Default: 0.01

Minimum score required to identify a relation between two nodes.

**This might need to be adjusted depending on your content length**


#### maxScore

- Type: `number` [0,1]
- Default: 1

Maximum score allowed to identify a relation between two nodes

#### minRelations

- Type: `number`
- Default: 3

Minimum relations to be produced. If the number of similar nodes is smaller than minRelations,
it will be filled with random items when fillWithRandom is enabled

#### maxRelations

- Type: `number`
- Default: 10

Maximum relations to be produced

#### caseSensitive

- Type: `boolean`
- Default: false

Enables case-sensitive matching

#### fillWithRandom

- Type: `boolean`
- Default: false

Enables filling relations up to number of minRelations with random nodes

## Usage

This plugin will install and configure [content-based-recommender](https://github.com/stanleyfok/content-based-recommender).
Please refer to it in case of any problems related to the accuracy or performance issues that might occur when using
large collections. 
<|MERGE_RESOLUTION|>--- conflicted
+++ resolved
@@ -7,12 +7,8 @@
 Improve user´s average time on page of your [Gridsome](https://gridsome.org/) site by generating recommendations with related content users might be interested in, such as similar posts or related products.
 
 
-## 
-<<<<<<< HEAD
 Analyses your posts / products or whatever entity you have and creates relations between similar data nodes based on text analysis. For more information on the text analysis part visit [content-based-recommender](https://github.com/stanleyfok/content-based-recommender)
-=======
-Analyses your posts and creates relations between similar data nodes based on text analysis. For more information on the text analysis part visit [content-based-recommender](https://github.com/stanleyfok/content-based-recommender)
->>>>>>> 986c112e
+
  
 ## Common Use Cases
 
